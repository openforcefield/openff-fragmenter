"""functions to manipulate, read and write OpenEye and Psi4 molecules"""

try:
    from openeye import oechem, oeomega, oeiupac, oedepict, oequacpac
except ImportError:
    raise Warning("Need license for OpenEye!")
from rdkit import Chem

import cmiles
from .utils import logger, ANGSROM_2_BOHR, BOHR_2_ANGSTROM

import os
import numpy as np
import time
import itertools
<<<<<<< HEAD
import warnings
=======
import copy
from math import radians
>>>>>>> 7cc37e36

"""
~~~~~~~~~~~~~~~~~~~~~~~~~~~~~~~~~~~~~~~~~~~~~~~~~
Functions to charge, generate conformers and
manipulate OpenEye molecules
~~~~~~~~~~~~~~~~~~~~~~~~~~~~~~~~~~~~~~~~~~~~~~~~~
"""


def get_charges(molecule, max_confs=800, strict_stereo=True,
                normalize=True, keep_confs=None, legacy=True):
    """Generate charges for an OpenEye OEMol molecule.
    Parameters
    ----------
    molecule : OEMol
        Molecule for which to generate conformers.
        Omega will be used to generate max_confs conformations.
    max_confs : int, optional, default=800
        Max number of conformers to generate
    strictStereo : bool, optional, default=True
        If False, permits smiles strings with unspecified stereochemistry.
        See https://docs.eyesopen.com/omega/usage.html
    normalize : bool, optional, default=True
        If True, normalize the molecule by checking aromaticity, adding
        explicit hydrogens, and renaming by IUPAC name.
    keep_confs : int, optional, default=None
        If None, apply the charges to the provided conformation and return
        this conformation, unless no conformation is present.
        Otherwise, return some or all of the generated
        conformations. If -1, all generated conformations are returned.
        Otherwise, keep_confs = N will return an OEMol with up to N
        generated conformations.  Multiple conformations are still used to
        *determine* the charges.
    legacy : bool, default=True
        If False, uses the new OpenEye charging engine.
        See https://docs.eyesopen.com/toolkits/python/quacpactk/OEProtonFunctions/OEAssignCharges.html#
    Returns
    -------
    charged_copy : OEMol
        A molecule with OpenEye's recommended AM1BCC charge selection scheme.
    Notes
    -----
    Roughly follows
    http://docs.eyesopen.com/toolkits/cookbook/python/modeling/am1-bcc.html
    """

    # If there is no geometry, return at least one conformation.
    if molecule.GetConfs() == 0:
        keep_confs = 1

    if not oechem.OEChemIsLicensed(): raise(ImportError("Need License for OEChem!"))
    if not oequacpac.OEQuacPacIsLicensed(): raise(ImportError("Need License for oequacpac!"))

    if normalize:
        molecule = normalize_molecule(molecule)
    else:
        molecule = oechem.OEMol(molecule)

    charged_copy = generate_conformers(molecule, max_confs=max_confs, strict_stereo=strict_stereo)  # Generate up to max_confs conformers

    if not legacy:
        # 2017.2.1 OEToolkits new charging function
        status = oequacpac.OEAssignCharges(charged_copy, oequacpac.OEAM1BCCCharges())
        if not status: raise(RuntimeError("OEAssignCharges failed."))
    else:
        # AM1BCCSym recommended by Chris Bayly to KAB+JDC, Oct. 20 2014.
        status = oequacpac.OEAssignPartialCharges(charged_copy, oequacpac.OECharges_AM1BCCSym)
        if not status: raise(RuntimeError("OEAssignPartialCharges returned error code %d" % status))



    #Determine conformations to return
    if keep_confs == None:
        #If returning original conformation
        original = molecule.GetCoords()
        #Delete conformers over 1
        for k, conf in enumerate( charged_copy.GetConfs() ):
            if k > 0:
                charged_copy.DeleteConf(conf)
        #Copy coordinates to single conformer
        charged_copy.SetCoords( original )
    elif keep_confs > 0:
        logger().debug("keep_confs was set to %s. Molecule positions will be reset." % keep_confs)

        #Otherwise if a number is provided, return this many confs if available
        for k, conf in enumerate( charged_copy.GetConfs() ):
            if k > keep_confs - 1:
                charged_copy.DeleteConf(conf)
    elif keep_confs == -1:
        #If we want all conformations, continue
        pass
    else:
        #Not a valid option to keep_confs
        raise(ValueError('Not a valid option to keep_confs in get_charges.'))

    return charged_copy


<<<<<<< HEAD
def generate_conformers(molecule, max_confs=800, strict_stereo=True, ewindow=15.0, rms_threshold=1.0, strict_types=False,
=======
def generate_conformers(molecule, max_confs=800, dense=False, strict_stereo=True, ewindow=15.0, rms_threshold=1.0, strict_types=True,
>>>>>>> 7cc37e36
                        can_order=True, copy=True):
    """Generate conformations for the supplied molecule
    Parameters
    ----------
    molecule : OEMol
        Molecule for which to generate conformers
    max_confs : int, optional, default=800
        Max number of conformers to generate.  If None, use default OE Value.
    strict_stereo : bool, optional, default=True
        If False, permits smiles strings with unspecified stereochemistry.
    strict_types : bool, optional, default=True
        If True, requires that Omega have exact MMFF types for atoms in molecule; otherwise, allows the closest atom
        type of the same element to be used.
    Returns
    -------
    molcopy : OEMol
        A multi-conformer molecule with up to max_confs conformers.
    Notes
    -----
    Roughly follows
    http://docs.eyesopen.com/toolkits/cookbook/python/modeling/am1-bcc.html
    """
    if copy:
        molcopy = oechem.OEMol(molecule)
    else:
        molcopy = molecule

    if dense:
        omega_opts = oeomega.OEOmegaOptions(oeomega.OEOmegaSampling_Dense)
        omega = oeomega.OEOmega(omega_opts)
    else:
        omega = oeomega.OEOmega()

    if cmiles.utils.has_atom_map(molcopy):
        remove_map(molcopy)

    # These parameters were chosen to match http://docs.eyesopen.com/toolkits/cookbook/python/modeling/am1-bcc.html
    omega.SetMaxConfs(max_confs)
    omega.SetIncludeInput(True)
    omega.SetCanonOrder(can_order)

    omega.SetSampleHydrogens(True)  # Word to the wise: skipping this step can lead to significantly different charges!
    omega.SetEnergyWindow(ewindow)
    omega.SetRMSThreshold(rms_threshold)  # Word to the wise: skipping this step can lead to significantly different charges!

    omega.SetStrictStereo(strict_stereo)
    omega.SetStrictAtomTypes(strict_types)

    omega.SetIncludeInput(False)  # don't include input
    if max_confs is not None:
        omega.SetMaxConfs(max_confs)

    status = omega(molcopy)  # generate conformation
    if not status:
        raise(RuntimeError("omega returned error code %d" % status))

    restore_map(molcopy)

    return molcopy


def generate_grid_conformers(molecule, dihedrals, intervals, max_rotation=360, copy_mol=True):
    """
    Generate conformers using torsion angle grids.

    Parameters
    ----------
    molecule: OEMol
    dihedrals: list of
    intervals

    Returns
    -------

    """
    # molecule must be mapped
    if copy_mol:
        molecule = copy.deepcopy(molecule)
    if cmiles.utils.has_atom_map(molecule):
        remove_map(molecule)
    else:
        raise ValueError("Molecule must have map indices")

    # Check length of dihedrals match length of intervals

    conf_mol = generate_conformers(molecule, max_confs=1)
    conf = conf_mol.GetConfs().next()
    coords = oechem.OEFloatArray(conf.GetMaxAtomIdx()*3)
    conf.GetCoords(coords)

    torsions = [[conf_mol.GetAtom(oechem.OEHasMapIdx(i+1)) for i in dih] for dih in dihedrals]

    for i, tor in enumerate(torsions):
        copy_conf_mol = copy.deepcopy(conf_mol)
        conf_mol.DeleteConfs()
        for conf in copy_conf_mol.GetConfs():
            coords = oechem.OEFloatArray(conf.GetMaxAtomIdx()*3)
            conf.GetCoords(coords)
            for angle in range(5, max_rotation+5, intervals[i]):
                newconf = conf_mol.NewConf(coords)
                oechem.OESetTorsion(newconf, tor[0], tor[1], tor[2], tor[3], radians(angle))

    restore_map(conf_mol)
    return conf_mol


def normalize_molecule(molecule, title=''):
    """Normalize a copy of the molecule by checking aromaticity, adding explicit hydrogens and renaming by IUPAC name
    or given title

    Parameters
    ----------
    molecule: OEMol
        The molecule to be normalized:
    title: str
        Name of molecule. If the string is empty, will use IUPAC name

    Returns
    -------
    molcopy: OEMol
        A (copied) version of the normalized molecule

    """
    molcopy = oechem.OEMol(molecule)

    # Assign aromaticity.
    oechem.OEAssignAromaticFlags(molcopy, oechem.OEAroModelOpenEye)

    # Add hydrogens.
    oechem.OEAddExplicitHydrogens(molcopy)

    # Set title to IUPAC name.
    name = title
    if not name:
        name = oeiupac.OECreateIUPACName(molcopy)
    molcopy.SetTitle(name)

    # Check for any missing atom names, if found reassign all of them.
    if any([atom.GetName() == '' for atom in molcopy.GetAtoms()]):
        oechem.OETriposAtomNames(molcopy)
    return molcopy


def has_conformer(molecule, check_two_dimension=False):
    """
    Check if conformer exists for molecule. Return True or False
    Parameters
    ----------
    molecule
    check_two_dimension: bool, optional. Default False
        If True, will also check if conformation is a 2D conformation (all z coordinates are zero) and return False if
        conformation is 2D

    Returns
    -------

    """
    conformer_bool = True
    try:
        if molecule.NumConfs() <= 1:
            # Check if xyz coordinates are not zero
            for conf in molecule.GetConfs():
                # print(conf.GetCoords().__len__())
                # coords = molecule.GetCoords()
                # values = np.asarray(list(coords.values()))
                # print(values)
                # print(values.all())
                # if not values.all():
                #     conformer_bool = False
                #for i in range(conf.GetCoords().__len__()):
                values = np.asarray([conf.GetCoords().__getitem__(i) == (0.0, 0.0, 0.0) for i in
                                    conf.GetCoords()])
            if values.all():
                conformer_bool = False
    except AttributeError:
        conformer_bool = False

    if conformer_bool and check_two_dimension:
        for conf in molecule.GetConfs():
            values = np.asarray([conf.GetCoords().__getitem__(i)[-1] == 0.0 for i in conf.GetCoords()])
            if values.all():
                conformer_bool = False
    return conformer_bool


# def mol_to_graph(molecule):
#     """
#     Generate networkx graph from oe molecule
#     """
#     import networkx as nx
#     G = nx.Graph()
#     for atom in molecule.GetAtoms():
#         G.add_node(atom.GetIdx(), element=atom.GetElement())
#     for bond in molecule.GetBonds():
#         G.add_edge(bond.GetBgnIdx(), bond.GetEndIdx(), index=bond.GetIdx())
#     return G


def get_charge(molecule):

    charge = 0
    for atom in molecule.GetAtoms():
        charge += atom.GetFormalCharge()
    return charge


"""
~~~~~~~~~~~~~~~~~~~~~~~~~~~~~~~~~~~~~~~~~~~~~~~
Functions for bond orders (Psi4 and OpenEye)
~~~~~~~~~~~~~~~~~~~~~~~~~~~~~~~~~~~~~~~~~~~~~~~
"""


def bond_order_from_psi4_raw_output(psi_output):
    """
    Extract Wiberg and Mayer bond order from raw psi4 output

    Parameters
    ----------
    psi_output: str
        psi4 raw output. This can be extracted from JSON_data['raw_output'] or by reading entire psi4 output
        file

    Returns
    -------
    bond_order_arrays: dict of numpy arrays
        {Wiberg_psi4: np.array, Mayer_psi4: np.array}
        N x N array. N is the number of atoms in the molecule. Indices in this array corresponds to tag in
        the molecule given by `tagged_smiles` in QC_JSON spec

    """
    size = None
    Mayer = []
    Wiberg = []
    FLAG = None
    for line in psi_output.split('\n'):
        if not line:
            continue
        if 'Wiberg' in line:
            FLAG = 'Wiberg'
        if 'Mayer' in line:
            FLAG = 'Mayer'
        if 'Size' in line:
            size = line.split()
            size = int(size[3]), int(size[-1])
        if FLAG is 'Mayer':
            Mayer.append(line.split())
        if FLAG is 'Wiberg':
            Wiberg.append(line.split())
    if not size:
        raise Warning("Wiberg and Mayer bond orders were not found")
    Wiberg_array = np.zeros(size)
    Mayer_array = np.zeros(size)

    for i, lines in enumerate(zip(Wiberg[2:], Mayer[2:])):
        line_w = lines[0]
        line_m = lines[1]
        if i == 0:
            elements = line_w
            continue
        if not i%float(size[0]+1) and i<((float(size[0]+1))*float((size[0]/5))):
            if len(line_w) !=5:
                if str(size[0]) in line_w:
                    elements = line_w
                continue
            elements = line_w
            continue
        j = line_w[0]
        for k, bo in enumerate(zip(line_w[1:], line_m[1:])):
            bo_w = bo[0]
            bo_m = bo[1]
            try:
                Wiberg_array[int(elements[k])-1][int(j)-1] = bo_w
                Mayer_array[int(elements[k])-1][int(j)-1] = bo_m

            except (ValueError, IndexError):
                pass

    return {'Wiberg_psi4': Wiberg_array, 'Mayer_psi4': Mayer_array}


def bond_order_to_bond_graph(bond_order, threshold=0.8, hydrogen_bond=True, molecule=None, atom_map=None):
    """
    Get bond graph from bond orders. This function returns a set of bonds where the bond order is above a threshold
    Parameters
    ----------
    bond_order: np array
    threshold: int

    Returns
    -------
    bonds: set

    """
    bonds = set()
    for i in range(bond_order.shape[0]):
        for j in range(bond_order.shape[1]):
            if bond_order[i, j] >= threshold:
                if not hydrogen_bond:
                    idx_1 = atom_map[i+1]
                    idx_2 = atom_map[j+1]
                    atom_1 = molecule.GetAtom(oechem.OEHasMapIdx(idx_1))
                    atom_2 = molecule.GetAtom(oechem.OEHasAtomIdx(idx_2))
                    if atom_1.IsHydrogen() or atom_2.IsHydrogen():
                        continue
                if (j+1, i+1) in bonds:
                    continue
                bonds.add((i+1, j+1))
    return bonds


def boltzman_average_bond_order(bond_orders):
    """
    Calculate the Boltzmann weighted bond order average.

    Parameters
    ----------
    bond_orders: Dictionary of bond orders. The key is the energy of the molecule.

    Returns
    -------
    bond_order_arrays: Dictionary of Boltzmann weighted bond orders.

    """
    energies = np.asarray(list(bond_orders.keys()))
    weights = np.exp(-energies/298.15)
    denominator = weights.sum()
    weights = weights/denominator

    Wiberg = np.zeros((tuple([len(energies)]) + bond_orders[energies[0]]['Wiberg_psi4'].shape))
    Mayer = np.zeros((tuple([len(energies)]) + bond_orders[energies[0]]['Wiberg_psi4'].shape))
    for i, energy in enumerate(energies):
        Wiberg[i] = bond_orders[energy]['Wiberg_psi4']
        Mayer[i] = bond_orders[energy]['Mayer_psi4']

    average_Wiberg =( weights[:, np.newaxis, np.newaxis] * Wiberg).sum(axis=0)
    average_Mayer = (weights[:, np.newaxis, np.newaxis] * Mayer).sum(axis=0)
    bond_order_arrays = {'Wiberg_psi4': average_Wiberg, 'Mayer_psi4': average_Mayer}
    return bond_order_arrays


"""
~~~~~~~~~~~~~~~~~~~~~~~~~~~~~~~~~~~~~~~~~~~~~~~~~~
Functions to read and write molecules and SMILES
~~~~~~~~~~~~~~~~~~~~~~~~~~~~~~~~~~~~~~~~~~~~~~~~~~
"""


def to_smi(smiles, filename, return_fname=False):
    """
    This function writes out an .smi file for a list of SMILES
    Parameters
    ----------
    smiles: list of SMILES.
        The list can also contain strings that include name for SMILES separated by a space. ("SMILES Name")
    filename: str
        name of output file
    return_fname: bool, optional, default=False
        If True, returns absolute path to filename.

    """

    smiles_list = map(lambda x: x+"\n", list(smiles))
    with open(filename, 'w') as outf:
        outf.writelines(smiles_list)

    if return_fname:
        filename = os.path.join(os.getcwd(), filename)
        return filename


def new_output_stream(outname):
    """
    This function creates a new oechem.oemolostream.
    Parameters
    ----------
    outname: str
        name of outputfile.

    Returns
    -------
    ofs: oechem.oemolostream

    """
    ofs = oechem.oemolostream()
    if not ofs.open(outname):
        oechem.OEThrow.Fatal("Unable to open {} for writing".format(outname))
    return ofs


def file_to_oemols(filename, title=True, verbose=False):
    """Create OEMol from file. If more than one mol in file, return list of OEMols.

    Parameters
    ----------
    filename: str
        absolute path to
    title: str, title
        title for molecule. If None, IUPAC name will be given as title.

    Returns
    -------
    mollist: list
        list of OEMol for multiple molecules. OEMol if file only has one molecule.
    """

    if not os.path.exists(filename):
        raise Exception("File {} not found".format(filename))
    if verbose:
        logger().info("Loading molecules from {}".format(filename))

    ifs = oechem.oemolistream(filename)
    #moldb = oechem.OEMolDatabase(ifs)
    mollist = []

    molecule = oechem.OECreateOEGraphMol()
    while oechem.OEReadMolecule(ifs, molecule):
        molecule_copy = oechem.OEMol(molecule)
        if title:
            title = molecule_copy.GetTitle()
            if verbose:
                logger().info("Reading molecule {}".format(title))

        mollist.append(normalize_molecule(molecule_copy, title))

    # if len(mollist) <= 1:
    #     mollist = mollist[0]

    ifs.close()

    return mollist


def smifile_to_rdmols(filename):
    """
    Read SMILES file and return list of RDmols

    Parameters
    ----------
    filename: str. Path to file

    Returns
    -------
    rd_mols: list
        list of RDKit molecules

    """
    smiles_txt = open(filename, 'r').read()
    # Check first line
    first_line = smiles_txt.split('\n')[0]
    if first_line != 'SMILES':
        smiles_txt = 'SMILES\n' + smiles_txt

    rd_mol_supp = Chem.SmilesMolSupplierFromText(smiles_txt)
    rd_mols = [x for x in rd_mol_supp]

    # Check for failure to parse
    nones = []
    for i, mol in enumerate(rd_mols):
        if mol is None:
            nones.append(i)

    if len(nones) > 0:
        # Find SMILES that did not parse
        smiles_list = smiles_txt.split('\n')[1:]
        print(nones)
        missing_mols = [smiles_list[none] for none in nones]
        lines = [int(none) + 1 for none in nones]
        error = RuntimeError("Not all SMILES were parsed properly. {} indices are None in the rd_mols list. The corresponding"
                           "SMILES are {}. They are on lines {} in the file ".format(nones, missing_mols, lines))
        error.results = rd_mols
        raise error

    return rd_mols


def smiles_to_oemol(smiles, name='', normalize=True):
    """Create a OEMolBuilder from a smiles string.
    Parameters
    ----------
    smiles : str
        SMILES representation of desired molecule.
    Returns
    -------
    molecule : OEMol
        A normalized molecule with desired smiles string.
    """

    molecule = oechem.OEMol()
    if not oechem.OEParseSmiles(molecule, smiles):
        raise ValueError("The supplied SMILES '%s' could not be parsed." % smiles)

    if normalize:
        molecule = normalize_molecule(molecule, name)

    return molecule


def oemols_to_smiles_list(OEMols, isomeric=True, strict=False):

    if not isinstance(OEMols, list):
        OEMols = [OEMols]

    SMILES = []
    for mol in OEMols:
        try:
            SMILES.append(cmiles.utils.mol_to_smiles(mol, mapped=False, explicit_hydrogen=False, isomeric=isomeric))
        except ValueError:
            if strict:
                raise ValueError("SMILES does not have stereo defined")
            s = oechem.OEMolToSmiles(mol)
            SMILES.append(s)
            warnings.warn("SMILES will be missing steroe. {}".format(s))


    return SMILES


def file_to_smiles_list(filename, return_titles=True, **kwargs):

    oemols = file_to_oemols(filename)
    # Check if oemols have names
    if return_titles:
        names = []
        for mol in oemols:
            title = mol.GetTitle()
            if not title:
                logger().warning("an oemol does not have a name. Adding an empty str to the titles list")
            names.append(title)
    smiles_list = oemols_to_smiles_list(oemols, **kwargs)

    if return_titles:
        return smiles_list, names
    return smiles_list


def standardize_molecule(molecule, title=''):

    if isinstance(molecule, oechem.OEMol):
        mol = molecule
        return molecule

    if isinstance(molecule, str):
        mol = oechem.OEMol()
        # First try reading as smiles
        if not oechem.OESmilesToMol(mol, molecule):
            # Try reading as input file
            ifs = oechem.oemolistream()
            if not ifs.open(molecule):
                raise Warning('Could not parse molecule.')

        # normalize molecule
        mol = normalize_molecule(mol, title=title)

    else:
        raise TypeError("Wrong type of input for molecule. Can be SMILES, filename or OEMol")
    return mol


# def multiconf_mol_to_qcschema(mapped_mol):
#     """
#
#     """
#     if not cmiles.utils.has_atom_map(mapped_mol):


"""
~~~~~~~~~~~~~~~~~~~~~~~~~~~~~~~~~~~~~~~~~~~~~~~~~~~~~~~~~~~~~~~~~~~~~~~~~~~~~~~~~~~~~~~~~~~~~~
Functions to work with mapped SMILES
These functions are used to keep the orders atoms consistent across different molecule graphs
~~~~~~~~~~~~~~~~~~~~~~~~~~~~~~~~~~~~~~~~~~~~~~~~~~~~~~~~~~~~~~~~~~~~~~~~~~~~~~~~~~~~~~~~~~~~~~
"""


def remove_map(molecule, keep_map_data=True):
    """
    Remove atom map but store it in atom data.
    Parameters
    ----------
    molecule

    Returns
    -------

    """
    for atom in molecule.GetAtoms():
        if atom.GetMapIdx() !=0:
            if keep_map_data:
                atom.SetData('MapIdx', atom.GetMapIdx())
            atom.SetMapIdx(0)


def restore_map(molecule):
    """
    Restore atom map from atom data
    """
    for atom in molecule.GetAtoms():
        if atom.HasData('MapIdx'):
            atom.SetMapIdx(atom.GetData('MapIdx'))


def mol_to_tagged_smiles(infile, outfile):
    """
    Generate .smi from input mol with index-tagged explicit hydrogen SMILES
    Parameters
    ----------
    infile: str
        input molecule file
    outfile: str
        output smi file. Must be smi or ism

    """
    ifs = oechem.oemolistream()
    if not ifs.open(infile):
        oechem.OEThrow.Fatal("Unable to open {} for reading".format(infile))

    ofs = oechem.oemolostream()
    if not ofs.open(outfile):
        oechem.OEThrow.Fatal("Unable to open {} for writing".format(outfile))
    if ofs.GetFormat() not in [oechem.OEFormat_ISM, oechem.OEFormat_SMI]:
        oechem.OEThrow.Fatal("Output format must be SMILES")

    for mol in ifs.GetOEMols():
        smiles = cmiles.utils.mol_to_smiles(mol, mapped=True, explicit_hydrogen=True, isomeric=True)
        #ToDo:
        #  make sure this still works (probably doesn't because of copy of molecule. better to use list of molecule
        # with name if molecule has title
        oechem.OEWriteMolecule(ofs, mol)


def to_mapped_xyz(molecule, atom_map=None, conformer=None, xyz_format=True, filename=None):
    """
    Generate xyz coordinates for molecule in the order given by the atom_map. atom_map is a dictionary that maps the
    tag on the SMILES to the atom idex in OEMol.
    Parameters
    ----------
    molecule: OEMol with conformers
    atom_map: dict
        maps tag in SMILES to atom index
    conformer: int
        Which conformer to write xyz file for. If None, write out all conformers. Default is None
    xyz_format: bool
        If True, will write out number of atoms and molecule name. If false, will only write out elements and coordinates
    filename: str
        Name of file to save to. If None, only returns a string.

    Returns
    -------
    str: elements and xyz coordinates (in angstroms) in order of tagged SMILES

    """
    if not atom_map and not cmiles.utils.has_atom_map(molecule):
        raise ValueError("If molecule does not have atom map, you must provide an atom map")
    if not has_conformer(molecule, check_two_dimension=True):
        raise ValueError("Molecule must have conformers")
    xyz = ""
    for k, mol in enumerate(molecule.GetConfs()):
        if k == conformer or conformer is None:
            if xyz_format:
                xyz += "{}\n".format(mol.GetMaxAtomIdx())
                xyz += "{}\n".format(mol.GetTitle())
            coords = oechem.OEFloatArray(mol.GetMaxAtomIdx() * 3)
            mol.GetCoords(coords)
            if k != 0 and not xyz_format:
                    xyz += "*"

            for mapping in range(1, molecule.NumAtoms()+1):
                if not atom_map:
                    atom = molecule.GetAtom(oechem.OEHasMapIdx(mapping))
                    idx = atom.GetIdx()
                else:
                    idx = atom_map[mapping]
                    atom = mol.GetAtom(oechem.OEHasAtomIdx(idx))
                syb = oechem.OEGetAtomicSymbol(atom.GetAtomicNum())
                xyz += "  {}      {:05.3f}   {:05.3f}   {:05.3f}\n".format(syb,
                                                                           coords[idx * 3],
                                                                           coords[idx * 3 + 1],
                                                                           coords[idx * 3 + 2])

    if filename:
        file = open("{}.xyz".format(filename), 'w')
        file.write(xyz)
        file.close()
    else:
        return xyz


def get_mapped_connectivity_table(molecule, atom_map=None):
    """
    generate a connectivity table with map indices

    Parameters
    ----------
    mapped_molecule: oemol or string
        A mapped molecule or a mapped SMILES
    Returns
    -------
    connectivity_table: list
        list of list of map indices of bond and order [[map_idx_1, map_idx_2, bond_order] ...]
    """
    # Should I allow mapped SMILES too?
    if isinstance(molecule, str):
        # Input is a SMILES
        molecule = smiles_to_oemol(molecule)
    if isinstance(molecule, oechem.OEMol):
        if not cmiles.utils.has_atom_map(molecule) and atom_map is None:
            raise TypeError("Molecule must contain map indices. You can get this by generating a molecule from a mapped SMILES")

    if atom_map is None:
        connectivity_table = [[bond.GetBgn().GetMapIdx()-1, bond.GetEnd().GetMapIdx()-1, bond.GetOrder()]
                              for bond in molecule.GetBonds()]
    else:
        # First convert mapping from map:idx to idx:map
        inv_map = dict(zip(atom_map.values(), atom_map.keys()))
        connectivity_table = [[inv_map[bond.GetBgnIdx()]-1, inv_map[bond.GetEndIdx()]-1, bond.GetOrder()]
                              for bond in molecule.GetBonds()]
    return connectivity_table


def from_mapped_xyz_to_mol_idx_order(mapped_coords, atom_map):
    """
    """
    # reshape
    mapped_coords = np.array(mapped_coords, dtype=float).reshape(int(len(mapped_coords)/3), 3)
    coords = np.zeros((mapped_coords.shape))
    for m in atom_map:
        coords[atom_map[m]] = mapped_coords[m-1]

    # flatten
    coords = coords.flatten()
    return coords


def qcschema_to_xyz_format(qcschema, name=None, filename=None):
    """
    Write qcschema molecule to xyz format
    Parameters
    ----------
    qcschema: dict
        qcschema molecule. Must have symbols and geometry
    name: str, optional, default None
        name of molecule
    filename: str, optional, default None
        If filename given, write out file to disk. If not, will return xyz string

    Returns
    -------
    xyz: str
        qcschema molecule in xyz format

    """
    xyz = ""
    symbols = qcschema['symbols']
    coords = qcschema['geometry']
    coords = np.asarray(coords)*BOHR_2_ANGSTROM
    xyz += "{}\n".format(len(symbols))
    xyz += "{}\n".format(name)
    for i, s in enumerate(symbols):
        xyz += "  {}      {:05.3f}   {:05.3f}   {:05.3f}\n".format(s,
                                                                  coords[i * 3],
                                                                  coords[i * 3 + 1],
                                                                  coords[i * 3 + 2])
    if filename:
        with open(filename, 'w') as f:
            f.write(filename)
    return xyz


def qcschema_to_xyz_traj(final_molecule_grid, filename=None):
    """
    Generate an xyz trajectory from QCArchive final molecule output from torsion drive.
    The input should be the grid for one torsiondrive job. Remember to deserialize the output from QCArchive
    This function assumes a 1D torsion scan
    Parameters
    ----------
    final_molecule_grid: dict
        maps grid id to qcschema molecule
    filename: str, optional, default None
        If a name is given, an xyz trajectory will be written to file. If not, xyz string will be returned
    """
    xyz = ""
    angles = sorted(list(final_molecule_grid.keys()))
    for angle in angles:
        molecule = final_molecule_grid[angle]
        name = str(angle)
        xyz += qcschema_to_xyz_format(molecule, name)
    if filename:
        with open(filename, 'w') as f:
            f.write(xyz)
    else:
        return xyz

"""
~~~~~~~~~~~~~~~~~~~~~~~~~~~~~~~~~~~~~~~~~~~~~~~~~~
Functions for molecule visualization
~~~~~~~~~~~~~~~~~~~~~~~~~~~~~~~~~~~~~~~~~~~~~~~~~~
"""

_KELLYS_COLORS = ['#ebce2b', '#702c8c', '#db6917', '#96cde6', '#ba1c30', '#c0bd7f', '#7f7e80',
                  '#5fa641', '#d485b2', '#4277b6', '#df8461', '#463397', '#e1a11a', '#91218c', '#e8e948', '#7e1510',
                  '#92ae31', '#6f340d', '#d32b1e', '#2b3514']


def tag_conjugated_bond(mol, tautomers=None, tag=None, threshold=1.05):
    """
    Add conjugated bond data tag. If the bond order is above the threshold, this tag will be True, otherwise it will be
    False
    Parameters
    ----------
    mol: OEMol
    tautomers: list of OEMols, optional, Default None
        If a list is provided, the conjugation tag will be true if the bond in any of the set of molecules is double.
        The list should consist of resonance structures of the molecules. You can get that from oequacpac.EnumerateTautomres
    tag: str, optional, Default None
        If provided, will use that bond order. Options are WibergBondOrder, Wiberg_psi4, Mayer_psi4
    threshold: int, optional, Default is 1.05
        The fractional bond order threshold above which the bond will be considered conjugated.

    Returns
    -------
    atom_indices: list of atom indices in conjugated bonds.

    """
    atom_indices = []
    for bond in mol.GetBonds():
        resonance = False
        if tautomers is not None:
            for tmol in tautomers:
                t_bond = tmol.GetBond(oechem.OEHasBondIdx(bond.GetIdx()))
                if t_bond.GetOrder() > 1:
                    resonance = True
                    break
        elif bond.GetData()[tag] >= threshold:
            resonance = True
        # Add tag to bond
        conj_tag = oechem.OEGetTag("conjugated")
        bond.SetData(conj_tag, resonance)
        if resonance:
            a1 = bond.GetBgnIdx()
            a2 = bond.GetEndIdx()
            atom_indices.extend([a1, a2])
    return atom_indices


def highlight_bonds(mol_copy, fname, conjugation=True, rotor=False, width=600, height=400, label=None):
    """
    Generate image of molecule with highlighted bonds. The bonds can either be highlighted with a conjugation tag
    or if it is rotatable.

    Parameters
    ----------
    mol_copy: OEMol
    fname: str
        Name of image file
    conjugation: Bool, optional, Default is True
        If True, the bonds with conjugation tag set to True will be highlighted
    rotor: Bool, optional, Default is False
        If True, the rotatable bonds will be highlighted.
    width: int
    height: int
    label: string. Optional, Default is None
        The bond order label. The options are WibergBondOrder, Wiberg_psi4, Mayer_psi4.

    """
    mol = oechem.OEMol(mol_copy)
    bond_index_list = []
    for bond in mol.GetBonds():
        if conjugation:
            try:
                if bond.GetData('conjugated'):
                    bond_index_list.append(bond.GetIdx())
            except ValueError:
                pass
        if rotor:
            if bond.IsRotor():
                bond_index_list.append(bond.GetIdx())

    atomBondSet = oechem.OEAtomBondSet()
    for bond in mol.GetBonds():
        if bond.GetIdx() in bond_index_list:
            atomBondSet.AddBond(bond)
            atomBondSet.AddAtom(bond.GetBgn())
            atomBondSet.AddAtom(bond.GetEnd())

    dopt = oedepict.OEPrepareDepictionOptions()
    dopt.SetSuppressHydrogens(True)
    oedepict.OEPrepareDepiction(mol, dopt)

    opts = oedepict.OE2DMolDisplayOptions(width, height, oedepict.OEScale_AutoScale)
    opts.SetTitleLocation(oedepict.OETitleLocation_Hidden)
    if label is not None:
        bond_label = {'WibergBondOrder': LabelWibergBondOrder, 'Wiberg_psi4': LabelWibergPsiBondOrder,
                      'Mayer_psi4': LabelMayerPsiBondOrder}

        bondlabel = bond_label[label]
        opts.SetBondPropertyFunctor(bondlabel())

    disp = oedepict.OE2DMolDisplay(mol, opts)

    aroStyle = oedepict.OEHighlightStyle_Color
    aroColor = oechem.OEColor(oechem.OEBlack)
    oedepict.OEAddHighlighting(disp, aroColor, aroStyle,
                               oechem.OEIsAromaticAtom(), oechem.OEIsAromaticBond() )
    hstyle = oedepict.OEHighlightStyle_BallAndStick
    hcolor = oechem.OEColor(oechem.OELightBlue)
    oedepict.OEAddHighlighting(disp, hcolor, hstyle, atomBondSet)

    return oedepict.OERenderMolecule(fname, disp)


def highltigh_torsion_by_cluster(mapped_molecule, clustered_dihedrals, fname, width=600, height=400):
    """
    Highlight torsion by cluster. This is used to visualize clustering output.

    Parameters
    ----------
    mapped_molecule: oemol with map indices
    clustered_dihedrals
    fname
    width
    height

    Returns
    -------

    """
    mol = oechem.OEMol(mapped_molecule)
    atom_bond_sets = []

    for cluster in clustered_dihedrals:
        atom_bond_set = oechem.OEAtomBondSet()
        for dihedral in clustered_dihedrals[cluster]:
            a = mol.GetAtom(oechem.OEHasMapIdx(dihedral[0]+1))
            atom_bond_set.AddAtom(a)
            for idx in dihedral[1:]:
                a2 = mol.GetAtom(oechem.OEHasMapIdx(idx+1))
                atom_bond_set.AddAtom(a2)
                bond = mol.GetBond(a, a2)
                atom_bond_set.AddBond(bond)
                a=a2
        atom_bond_sets.append(atom_bond_set)

    dopt = oedepict.OEPrepareDepictionOptions()
    dopt.SetSuppressHydrogens(False)
    oedepict.OEPrepareDepiction(mol, dopt)

    opts = oedepict.OE2DMolDisplayOptions(width, height, oedepict.OEScale_AutoScale)
    opts.SetTitleLocation(oedepict.OETitleLocation_Hidden)

    disp = oedepict.OE2DMolDisplay(mol, opts)

    aroStyle = oedepict.OEHighlightStyle_Color
    aroColor = oechem.OEColor(oechem.OEBlack)
    oedepict.OEAddHighlighting(disp, aroColor, aroStyle,
                               oechem.OEIsAromaticAtom(), oechem.OEIsAromaticBond() )
    hstyle = oedepict.OEHighlightStyle_BallAndStick

    # if color:
    #     highlight = oechem.OEColor(color)
    #     # combine all atom_bond_sets
    #     atom_bond_set = oechem.OEAtomBondSet()
    #     for ab_set in atom_bond_sets:
    #         for a in ab_set.GetAtoms():
    #             atom_bond_set.AddAtom(a)
    #         for b in ab_set.GetBonds():
    #             atom_bond_set.AddBond(b)
    #     oedepict.OEAddHighlighting(disp, highlight, hstyle, atom_bond_set)
    # else:
    highlight = oedepict.OEHighlightOverlayByBallAndStick(oechem.OEGetContrastColors())
    oedepict.OEAddHighlightOverlay(disp, highlight, atom_bond_sets)
    #hcolor = oechem.OEColor(oechem.OELightBlue)
    #oedepict.OEAddHighlighting(disp, hcolor, hstyle, atom_bond_sets)

    return oedepict.OERenderMolecule(fname, disp)


def highlight_torsion(mapped_molecule, dihedrals, fname, width=600, height=400, combine_central_bond=True, color=None):

    mol = oechem.OEMol(mapped_molecule)

    atom_bond_sets = []

    if combine_central_bond:
        central_bonds = [(tor[1], tor[2]) for tor in dihedrals]
        eq_torsions = {cb : [tor for tor in dihedrals if cb == (tor[1], tor[2]) or cb ==(tor[2], tor[1])] for cb in central_bonds}

        for cb in eq_torsions:
            atom_bond_set = oechem.OEAtomBondSet()
            for dihedral in eq_torsions[cb]:
                a = mol.GetAtom(oechem.OEHasMapIdx(dihedral[0]+1))
                atom_bond_set.AddAtom(a)

                for idx in dihedral[1:]:
                    a2 = mol.GetAtom(oechem.OEHasMapIdx(idx+1))
                    atom_bond_set.AddAtom((a2))
                    bond = mol.GetBond(a, a2)
                    atom_bond_set.AddBond(bond)
                    a = a2
            atom_bond_sets.append(atom_bond_set)

    if not combine_central_bond:
        for dihedral in dihedrals:
            atom_bond_set = oechem.OEAtomBondSet()
            a = mol.GetAtom(oechem.OEHasMapIdx(dihedral[0]+1))
            atom_bond_set.AddAtom(a)

            for idx in dihedral[1:]:
                a2 = mol.GetAtom(oechem.OEHasMapIdx(idx+1))
                atom_bond_set.AddAtom((a2))
                bond = mol.GetBond(a, a2)
                atom_bond_set.AddBond(bond)
                a = a2
            atom_bond_sets.append(atom_bond_set)

    dopt = oedepict.OEPrepareDepictionOptions()
    dopt.SetSuppressHydrogens(False)
    oedepict.OEPrepareDepiction(mol, dopt)

    opts = oedepict.OE2DMolDisplayOptions(width, height, oedepict.OEScale_AutoScale)
    opts.SetTitleLocation(oedepict.OETitleLocation_Hidden)

    disp = oedepict.OE2DMolDisplay(mol, opts)

    aroStyle = oedepict.OEHighlightStyle_Color
    aroColor = oechem.OEColor(oechem.OEBlack)
    oedepict.OEAddHighlighting(disp, aroColor, aroStyle,
                               oechem.OEIsAromaticAtom(), oechem.OEIsAromaticBond() )
    hstyle = oedepict.OEHighlightStyle_BallAndStick

    if color:
        highlight = oechem.OEColor(color)
        # combine all atom_bond_sets
        atom_bond_set = oechem.OEAtomBondSet()
        for ab_set in atom_bond_sets:
            for a in ab_set.GetAtoms():
                atom_bond_set.AddAtom(a)
            for b in ab_set.GetBonds():
                atom_bond_set.AddBond(b)
        oedepict.OEAddHighlighting(disp, highlight, hstyle, atom_bond_set)
    else:
        highlight = oedepict.OEHighlightOverlayByBallAndStick(oechem.OEGetContrastColors())
        oedepict.OEAddHighlightOverlay(disp, highlight, atom_bond_sets)
    #hcolor = oechem.OEColor(oechem.OELightBlue)
    #oedepict.OEAddHighlighting(disp, hcolor, hstyle, atom_bond_sets)

    return oedepict.OERenderMolecule(fname, disp)


def bond_order_tag(molecule, atom_map, bond_order_array):
    """
    Add psi bond order to bond in molecule. This function adds a tag to the GetData dictionary
    in bond.GetData()

    Parameters
    ----------
    molecule: OEMol
        This molecule must have tags that corresponds to the atom_map
    atom_map: dict
        dictionary that maps atom tag to atom index
    bond_order_array: dict
        maps Wiberg and Meyer bond indices to N x N numpy arrays.
        N - atoms in molecule. This array contains the bond order for bond(i,j) where i,j correspond to
        tag on atom and index in bond_order_array
    """
    wiberg_bond_order = bond_order_array['Wiberg_psi4']
    mayer_bond_order = bond_order_array['Mayer_psi4']
    # Sanity check, both arrays are same shape
    for i, j in itertools.combinations(range(wiberg_bond_order.shape[0]), 2):
        idx_1 = atom_map[i+1]
        idx_2 = atom_map[j+1]
        atom_1 = molecule.GetAtom(oechem.OEHasAtomIdx(idx_1))
        atom_2 = molecule.GetAtom(oechem.OEHasAtomIdx(idx_2))
        bond = molecule.GetBond(atom_1, atom_2)
        if bond:
            wbo = wiberg_bond_order[i][j]
            mbo = mayer_bond_order[i][j]
            tag = oechem.OEGetTag('Wiberg_psi4')
            bond.SetData(tag, wbo)
            tag = oechem.OEGetTag('Mayer_psi4')
            bond.SetData(tag, mbo)


def png_atoms_labeled(smiles, fname, map_idx=True, width=600, height=400, label_scale=2.0, scale_bondwidth=True):
    """Write out png file of molecule with atoms labeled with their map index.

    Parameters
    ----------
    smiles: str
        SMILES
    fname: str
        absolute path and filename for png
    map_idx: bool
        If True, lable atoms with map index instead of atom index. If set to True, input SMILES must have map indices.

    """

    mol = oechem.OEGraphMol()
    oechem.OESmilesToMol(mol, smiles)
    oedepict.OEPrepareDepiction(mol)
    opts = oedepict.OE2DMolDisplayOptions(width, height, oedepict.OEScale_AutoScale)

    if map_idx:
        # check if molecule has map
        if not cmiles.utils.has_atom_map(mol):
            raise ValueError("Input SMILES must have atom maps to display map indices in image")
        opts.SetAtomPropertyFunctor(oedepict.OEDisplayAtomMapIdx())
        opts.SetAtomPropertyFunctor(oedepict.OEDisplayAtomMapIdx())
    if not map_idx:
        opts.SetAtomPropertyFunctor(oedepict.OEDisplayAtomIdx())

    opts.SetAtomPropertyFunctor(oedepict.OEDisplayAtomMapIdx())
    opts.SetAtomPropLabelFont(oedepict.OEFont(oechem.OEDarkGreen))
    opts.SetAtomPropLabelFontScale(label_scale)
    opts.SetBondWidthScaling(scale_bondwidth)

    disp = oedepict.OE2DMolDisplay(mol, opts)
    return oedepict.OERenderMolecule(fname, disp)


def png_bond_labels(mol, fname, width=600, height=400, label='WibergBondOrder'):
    """
    Generate png figure of molecule. Bonds should include bond order defined in label

    Parameters
    ----------
    mol: OpenEye OEMol
    fname: str
        filename for png
    width: int
    height: int
    label: str
        Which label to print. Options are WibergBondOrder, Wiberg_psi4 and Mayer_psi4

    Returns
    -------
    bool:
    """

    oedepict.OEPrepareDepiction(mol)


    opts = oedepict.OE2DMolDisplayOptions(width, height, oedepict.OEScale_AutoScale)
    # opts.SetAtomPropertyFunctor(oedepict.OEDisplayAtomIdx())
    # opts.SetAtomPropLabelFont(oedepict.OEFont(oechem.OEDarkGreen))
    for b in mol.GetBonds():
        if not label in b.GetData():
            raise KeyError("Missing BO")
    bond_label = {'WibergBondOrder': LabelWibergBondOrder, 'Wiberg_psi4': LabelWibergPsiBondOrder,
                  'Mayer_psi4': LabelMayerPsiBondOrder}
    bondlabel = bond_label[label]
    opts.SetBondPropertyFunctor(bondlabel())

    disp = oedepict.OE2DMolDisplay(mol, opts)
    return oedepict.OERenderMolecule(fname, disp)

def png_bond_idx(mol, fname, width=600, height=400):
    """
    Generate png figure of molecule. Bonds should include bond order defined in label

    Parameters
    ----------
    mol: OpenEye OEMol
    fname: str
        filename for png
    width: int
    height: int
    label: str
        Which label to print. Options are WibergBondOrder, Wiberg_psi4 and Mayer_psi4

    Returns
    -------
    bool:
    """

    oedepict.OEPrepareDepiction(mol)


    opts = oedepict.OE2DMolDisplayOptions(width, height, oedepict.OEScale_AutoScale)
    # opts.SetAtomPropertyFunctor(oedepict.OEDisplayAtomIdx())
    # opts.SetAtomPropLabelFont(oedepict.OEFont(oechem.OEDarkGreen))

    opts.SetBondPropertyFunctor(oedepict.OEDisplayBondIdx())

    disp = oedepict.OE2DMolDisplay(mol, opts)
    return oedepict.OERenderMolecule(fname, disp)


class LabelWibergBondOrder(oedepict.OEDisplayBondPropBase):
    def __init__(self):
        oedepict.OEDisplayBondPropBase.__init__(self)

    def __call__(self, bond):
        bondOrder = bond.GetData('WibergBondOrder')
        label = "{:.2f}".format(bondOrder)
        return label

    def CreateCopy(self):
        copy = LabelWibergBondOrder()
        return copy.__disown__()


class LabelWibergPsiBondOrder(oedepict.OEDisplayBondPropBase):
    def __init__(self):
        oedepict.OEDisplayBondPropBase.__init__(self)

    def __call__(self, bond):
        bondOrder = bond.GetData('Wiberg_psi4')
        label = "{:.2f}".format(bondOrder)
        return label

    def CreateCopy(self):
        copy = LabelWibergPsiBondOrder()
        return copy.__disown__()


class LabelMayerPsiBondOrder(oedepict.OEDisplayBondPropBase):
    def __init__(self):
        oedepict.OEDisplayBondPropBase.__init__(self)

    def __call__(self, bond):
        bondOrder = bond.GetData('Mayer_psi4')
        label = "{:.2f}".format(bondOrder)
        return label

    def CreateCopy(self):
        copy = LabelMayerPsiBondOrder()

        return copy.__disown__()

def to_pdf(molecules, oname, rows=5, cols=3):
    itf = oechem.OEInterface()
    PageByPage = True

    ropts = oedepict.OEReportOptions(rows, cols)
    ropts.SetHeaderHeight(25)
    ropts.SetFooterHeight(25)
    ropts.SetCellGap(2)
    ropts.SetPageMargins(10)
    report = oedepict.OEReport(ropts)

    cellwidth, cellheight = report.GetCellWidth(), report.GetCellHeight()
    opts = oedepict.OE2DMolDisplayOptions(cellwidth, cellheight, oedepict.OEScale_AutoScale)
    oedepict.OESetup2DMolDisplayOptions(opts, itf)

    for mol in molecules:
        cell = report.NewCell()
        oedepict.OEPrepareDepiction(mol)
        disp = oedepict.OE2DMolDisplay(mol, opts)
        oedepict.OERenderMolecule(cell, disp)
        oedepict.OEDrawCurvedBorder(cell, oedepict.OELightGreyPen, 10.0)

    oedepict.OEWriteReport(oname, report)<|MERGE_RESOLUTION|>--- conflicted
+++ resolved
@@ -13,12 +13,9 @@
 import numpy as np
 import time
 import itertools
-<<<<<<< HEAD
 import warnings
-=======
 import copy
 from math import radians
->>>>>>> 7cc37e36
 
 """
 ~~~~~~~~~~~~~~~~~~~~~~~~~~~~~~~~~~~~~~~~~~~~~~~~~
@@ -117,11 +114,8 @@
     return charged_copy
 
 
-<<<<<<< HEAD
-def generate_conformers(molecule, max_confs=800, strict_stereo=True, ewindow=15.0, rms_threshold=1.0, strict_types=False,
-=======
+
 def generate_conformers(molecule, max_confs=800, dense=False, strict_stereo=True, ewindow=15.0, rms_threshold=1.0, strict_types=True,
->>>>>>> 7cc37e36
                         can_order=True, copy=True):
     """Generate conformations for the supplied molecule
     Parameters
