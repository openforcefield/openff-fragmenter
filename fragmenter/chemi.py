--- conflicted
+++ resolved
@@ -697,7 +697,6 @@
 
     SMILES = []
     for mol in OEMols:
-<<<<<<< HEAD
         try:
             SMILES.append(cmiles.utils.mol_to_smiles(mol, mapped=False, explicit_hydrogen=False, isomeric=isomeric))
         except ValueError:
@@ -706,10 +705,6 @@
             s = oechem.OEMolToSmiles(mol)
             SMILES.append(s)
             warnings.warn("SMILES will be missing steroe. {}".format(s))
-
-=======
-        SMILES.append(cmiles.utils.mol_to_smiles(mol, mapped=False, explicit_hydrogen=False, isomeric=isomeric))
->>>>>>> fde1ceeb
 
     return SMILES
 
@@ -1326,11 +1321,8 @@
             bond.SetData(tag, mbo)
 
 
-<<<<<<< HEAD
 def mol_to_image_atoms_label(mol, fname, map_idx=True, width=600, height=400, label_scale=2.0, scale_bondwidth=True):
-=======
-def png_atoms_labeled(mol, fname, map_idx=True, width=600, height=400, label_scale=2.0, scale_bondwidth=True):
->>>>>>> fde1ceeb
+
     """Write out png file of molecule with atoms labeled with their map index.
 
     Parameters
@@ -1347,13 +1339,7 @@
         # Try converting smiles to mol
         mol = cmiles.utils.load_molecule(mol, toolkit='openeye')
 
-<<<<<<< HEAD
     mol = oechem.OEMol(mol)
-=======
-    if isinstance(mol, str):
-        mol = oechem.OEGraphMol()
-        oechem.OESmilesToMol(mol, smiles)
->>>>>>> fde1ceeb
     oedepict.OEPrepareDepiction(mol)
     opts = oedepict.OE2DMolDisplayOptions(width, height, oedepict.OEScale_AutoScale)
 
@@ -1366,10 +1352,6 @@
     if not map_idx:
         opts.SetAtomPropertyFunctor(oedepict.OEDisplayAtomIdx())
 
-<<<<<<< HEAD
-    #opts.SetAtomPropertyFunctor(oedepict.OEDisplayAtomMapIdx())
-=======
->>>>>>> fde1ceeb
     opts.SetAtomPropLabelFont(oedepict.OEFont(oechem.OEDarkGreen))
     opts.SetAtomPropLabelFontScale(label_scale)
     opts.SetBondWidthScaling(scale_bondwidth)
